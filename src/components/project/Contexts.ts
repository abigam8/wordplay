--- conflicted
+++ resolved
@@ -1,10 +1,5 @@
-<<<<<<< HEAD
-import { getContext, setContext } from 'svelte';
-import type { Readable, Writable } from 'svelte/store';
-=======
-import { getContext } from 'svelte';
-import { writable, type Readable, type Writable } from 'svelte/store';
->>>>>>> 2bde37e5
+import { setContext, getContext } from 'svelte';
+import { type Readable, type Writable } from 'svelte/store';
 import type Concept from '@concepts/Concept';
 import type ConceptIndex from '@concepts/ConceptIndex';
 import type { InsertionPoint } from '../../edit/Drag';
@@ -215,7 +210,16 @@
     return getContext<HighlightContext>(HighlightSymbol);
 }
 
-<<<<<<< HEAD
+// Highlight Counts
+const TutorialHighlightsSymbol = Symbol('tutorial-highlights');
+type TutorialHighlightsContext = Writable<string[]>;
+export function setHighlightCount(context: TutorialHighlightsContext) {
+    setContext(TutorialHighlightsSymbol, context);
+}
+export function getHighlightCount() {
+    return getContext<TutorialHighlightsContext>(TutorialHighlightsSymbol);
+}
+
 const SpacesSymbol = Symbol('space');
 type SpacesContext = Writable<Spaces>;
 export function setSpaces(context: SpacesContext) {
@@ -223,21 +227,6 @@
 }
 export function getSpaces() {
     return getContext<SpacesContext>(SpacesSymbol);
-=======
-// Highlight Counts
-export const HighlightCountSymbol = Symbol('highlight-count');
-export type HighlightCountContext = Writable<number>;
-export function getHighlightCount(): HighlightCountContext {
-    return getContext<HighlightCountContext>(HighlightCountSymbol);
-}
-
-export const highlightIndex = writable(0);
-
-export const SpaceSymbol = Symbol('space');
-export type SpaceContext = Writable<Spaces>;
-export function getSpace() {
-    return getContext<SpaceContext>(SpaceSymbol);
->>>>>>> 2bde37e5
 }
 
 const HiddenSymbol = Symbol('hidden');
