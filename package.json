{
    "name": "wordplay",
<<<<<<< HEAD
    "version": "0.9.31",
=======
    "version": "0.9.32",
>>>>>>> 507bd879
    "scripts": {
        "postinstall": "run-script-os",
        "postinstall:default": "svelte-kit sync && cp .env.template .env",
        "postinstall:windows": "svelte-kit sync && copy .env.template .env",
        "check": "svelte-check --tsconfig ./tsconfig.json --watch --ignore .svelte-kit",
        "lint": "eslint src",
        "test": "vitest",
        "test:coverage": "vitest run --coverage",
        "end2end": "npx playwright test",
        "dev": "vite dev",
        "emu": "npm run env && firebase emulators:start --project=demo-wordplay",
        "env": "run-script-os",
        "env:default": "cp .env.${GCLOUD_PROJECT:-template} .env",
        "env:windows": "copy .env.template .env",
        "build": "npm run env && vite build",
        "preview": "vite preview",
        "stage": "firebase use dev && firebase deploy",
        "release": "firebase use prod && firebase deploy && firebase use dev",
        "tutorial-schema": "npx ts-json-schema-generator --no-type-check --tsconfig tsconfig.json --path 'src/tutorial/Tutorial.ts' --type 'Tutorial' --out static/schemas/Tutorial.json",
        "locale-schema": "npx ts-json-schema-generator --no-type-check --tsconfig tsconfig.json --path 'src/locale/Locale.ts' --type 'Locale' --out static/schemas/Locale.json",
        "create-schemas": "npm run tutorial-schema && npm run locale-schema",
        "verify-locales": "npx tsx src/util/verify-locales.ts",
        "locales": "npm-watch verify-locales",
        "schemas": "npm-watch create-schemas",
        "merge": "git checkout main && git merge dev && git push origin main && git checkout dev"
    },
    "watch": {
        "verify-locales": {
            "patterns": [
                "src/locale/en-US.json",
                "static/locales",
                "static/schemas",
                "verify-locales.ts"
            ],
            "extensions": "json,ts",
            "quiet": true
        },
        "create-schemas": {
            "patterns": [
                "src/locale"
            ],
            "extensions": "ts",
            "quiet": true
        }
    },
    "devDependencies": {
        "@playwright/test": "^1.40.1",
        "@sveltejs/adapter-static": "^3.0.1",
        "@sveltejs/kit": "^2.4.3",
        "@sveltejs/vite-plugin-svelte": "^3.0.1",
        "@types/matter-js": "^0.19.6",
        "@types/node": "^20.11.0",
        "@types/uuid": "^9",
        "@typescript-eslint/eslint-plugin": "^6.18.1",
        "@typescript-eslint/parser": "^6.18.1",
        "ajv": "^8",
        "chalk": "^5.3.0",
        "eslint": "^8",
        "eslint-plugin-compat": "^4",
        "eslint-plugin-svelte": "^2",
        "npm-watch": "^0.11",
        "prettier": "3",
        "prettier-plugin-svelte": "^3",
        "run-script-os": "^1.1.6",
        "svelte": "^4",
        "svelte-check": "^3",
        "svelte-jester": "^3",
        "svelte-preprocess": "^5",
        "ts-jest": "^29.1",
        "ts-json-schema-generator": "^1",
        "tslib": "^2.6",
        "tsx": "^4.7.0",
        "typescript": "^5",
        "vite": "^5.0.12",
        "vite-plugin-eslint": "^1.8.1",
        "vitest": "^1"
    },
    "type": "module",
    "dependencies": {
        "colorjs.io": "^0",
        "decimal.js": "^10",
        "dexie": "^4.0.1-alpha.25",
        "firebase": "^10.7",
        "firebase-functions": "^4.6",
        "graphemer": "^1.4.0",
        "matter-js": "^0.19.0",
        "pitchy": "^4.1.0",
        "recoverable-random": "^1.0.3",
        "uuid": "^9",
        "zod": "^3.22.4"
    },
    "browserslist": [
        "defaults",
        "not op_mini all"
    ]
}<|MERGE_RESOLUTION|>--- conflicted
+++ resolved
@@ -1,10 +1,6 @@
 {
     "name": "wordplay",
-<<<<<<< HEAD
-    "version": "0.9.31",
-=======
     "version": "0.9.32",
->>>>>>> 507bd879
     "scripts": {
         "postinstall": "run-script-os",
         "postinstall:default": "svelte-kit sync && cp .env.template .env",
