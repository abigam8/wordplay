# Change Log

We'll note all notable changes in this file, including bug fixes, enhancements, and all closed issues.
Dates are in `YYYY-MM-DD` format and versions are in [semantic versioning](http://semver.org/) format.

## 0.14.1 2024-01-11

### Added

- Click outside dialog to dismiss it.
<<<<<<< HEAD
=======
- Fixed #603 Machine translation of tutorials.

### Fixed

- Tutorial typos
- More precise empty input lists in locale schema.
>>>>>>> 35edbabd

### Maintenence

- Cleaned up the supported locales code.
- Clarified language chooser functionality.

## 0.14.0 2024-12-27

### Added

- Fixed #519, adding the ability for teachers to create classes, student accounts, and galleries associated with classes.
- Added ability to refer to initial bound reaction values by name.
- Prioritize emojis in glyph chooser.

### Fixed

- Permit reference to initial value in reactions.
- Phrases shouldn't intercept pointer events unless selectable, so selectable things are selectable.
- Don't scroll to caret on evaluation update.
- Prevent undo/redo from going to browser.
- Correctly restore position after undo/read.
- Fixed async issues with conflict updates in project view.
- Autocomplete elision symbol outside of rich text.
- Don't show moderation warning on editable projects.
- Handle caret pointer placements below the last line correctly.
- Don't filter output interfaces from the concept index.
- Fixed bad wrap within docs ending in newline.
- Tick for collisions.
- Keep focus on keyboard-moved phrase.
- Render Markup values as symbols for debugger to highlight.
- Fixed Phrase dragging in output view.
- Performance improvements to editor.
- Fixed teach and learn emojis on landing page.

### Maintenance

- Updated minor versions of Svelte, Sveltekit, Vite.
- Upgraded to Firebase 11, Firebase Functions 6, Firebase Admin 13
- Consolidated organization of database-related files.

## 0.13.3 2024-12-14

### Added

- Added ability to change user interface font to one of the supported fonts.
- Fixed #604, adding a project chat feature to enable communication between project collaborators and gallery owners.
- Migrated to Sveltekit page state.

### Fixed

- Simplified login and join pages.

### Maintenance

- Updated minor versions.

## 0.13.2 2024-12-09

### Added

- Error boundary to prevent `TileView` errors from causing crash.

### Maintenance

- Updated all minor releases of dependencies except for Firebase.
- Build functions before starting emulator

## 0.13.1 2024-11-30

### Fixed

- Resume animations after unpausing
- Fixed $effect cycle in palette
- Fixed label ids on palette
- Fixed exiting reactivity bug in StageView.
- Fixed Safari color emoji rendering.
- Fixed history update on initial guide navigation.
- Fixed rendering of text values for stepping highlights.
- Fixed spacing on subheaders.

### Maintenance

- Add svelte-check to CI.

## 0.13.0 2024-11-02

### Fixed

- Don't show expand/collapse toggle on guide.
- More consistent use of color and monochrome emojis.
- Removed several unused contexts.
- Faster caret movement by eliminating unnecessary recomputation.
- Fixed free form project layout.
- Corrected several invalid HTML issues for hydration.

### Maintenance

- Migrated to Svelte 5, converting to $state, $derived, $effect, and snippets.
- Updated point releases of all dependencies, except Firebase.

## 0.12.4 2024-10-26

### Added

- Added animation speed controls to stage

## 0.12.3 2024-10-12

### Fixed

- Fixed rendering of recent values in debugger.
- Fixed debugger highlights on literal values.
- Fixed UI ID for stage to correct highlight.
- Don't wrap node sequences in blocks mode.
- Describe added nodes during editing.
- Fixed ARIA bugs on autocomplete menu.

## 0.12.2 2024-10-5

### Fixed

- Corrected debugger behavior in the presence of reused values.

## 0.12.1 2024-09-28

### Fixed

- Corrected spacing on home page of header.
- Properly render placeholders in blocks mode.
- Consistent rendering of inferred and explicit placeholder types.
- Better type checking on operator wrapping
- Don't show full names of operators.
- Fixed evaluate autocomplete.
- Removed column layout of documented expressions.
- Changed explanation delimiter to ¶ for clarity, disambiguation in parsing.
- Allow entry into emtpy field lists with no tokens.
- Better handling of empty words tokens in blocks mode.
- Fixed caret position for newlines in interior blocks.
- Removed invalid symbol type from placeholder token.

## 0.12.0 2024-09-22

### Add

- [#529](https://github.com/wordplaydev/wordplay/issues/529) Redesign of blocks mode for accessibility and error-prevention. Much to do to make it super polished, but it's better than the previous version.

## 0.11.2 2024-09-17

- Show conflicts even when paused.

### Maintenance

- Several dependendabot pull request updates.

## 0.11.1 2024-08-25

### Added

- Custom descriptions of Stage, Group, Phrase, and Shape output, overriding default descriptions.

### Fixed

- Included past tense verbs in higher order functions.
- Fixed aria-label updates.
- Drop old announcements if the queue exceeds three, preferering most recent.

## 0.10.10 2024-08-12

### Fixed

- [#550](https://github.com/wordplaydev/wordplay/issues/550) Ensure owned projects are marked as owned when loaded directly from Firestore.

## 0.10.9 2024-08-10

### Added

- Formatted different types of references

### Fixed

- Added missing variation selector.
- Ensure projects are unmoderated by default.
- Cleaned up animation logs in `Animator` to ensure that new outputs with the same name can animate again.

## 0.10.8 2024-08-03

### Fixed

- Repaired borrowed bindings from other sources.
- Prevent project reevaluation during typing.
- Permit evaluation of functions with operator names without inputs.

## 0.10.7 2024-07-27

### Added

- Ability to copy one's own projects.

### Fixed

- Fixed text sorting.
- Preserve concept on guide page refresh.
- Show multiple names when present in guide.
- [#533](https://github.com/wordplaydev/wordplay/issues/533) Fixed URLs to tutorial.
- [#542](https://github.com/wordplaydev/wordplay/issues/542) Provide error message for < Safari 16.4.

## 0.10.6 2024-07-20

### Added

- Persist annotations window collapse/expand state.

### Fixed

- Fixed color of example code in docs.
- Changed unused bind conflict to only highlight name, not value.
- More reliable stage value announcements.
- Fixed case where stream expression is the condition, as opposed to in a condition.
- Fixed order of `MissingInput` conflict dialog.
- Change to no localization after translation.
- Polished live region announcements to prevent redundant reading.

## 0.10.5 2024-07-13

### Added

- Line numbers in editor.

### Fixed

- [#514](https://github.com/wordplaydev/wordplay/issues/514) Fixed cursor position on hidden language tags.
- [#485](https://github.com/wordplaydev/wordplay/issues/485) Allow selection of language for output.
- [#524](https://github.com/wordplaydev/wordplay/issues/524) Fixed color of drop downs in dark mode.
- [#525](https://github.com/wordplaydev/wordplay/issues/525) Ensure projects are removed from galleries, even if they somehow didn't have a gallery ID in them.
- [#515](https://github.com/wordplaydev/wordplay/issues/515) Ensure local projects get an owner after logging in.
- [#520](https://github.com/wordplaydev/wordplay/issues/520) More generous parsing and conflicts around binary and unary evaluates.
- [#523](https://github.com/wordplaydev/wordplay/issues/523) More general handling of hidden tokens in cursor positioning.
- Fixed parsing bug that prevented complete parsing of the program.
- Fixed reactivity dependency bug that included evaluates in branch dependencies.
- Fixed selection of locale in evaluation.
- Reset owner and collaborators of copied project.
- Added variation selectors to emojis for Safari.
- Stripped machine translation tags from locale text on render.
- Fixed name of locale text JSON schema.
- Hide login link on landing page if logged in.
- Fixed closing text delimiter localization.
- Hide comma separator when localizing names and docs.
- Permit comma separators between text literals, docs, and names, allowing line breaks for text.
- Define `Input`s corresponding definition to enable code localization.
- Improved `MissingInput` conflict.
- Changed value of divide by zero to non-a-number; defined not-a-number literal.
- Improved dark grey contrast.
- Ensure templated strings are localized in tooltips.
- Allow addition to be used as a unary operation.
- Don't tokenize negative numbers; treat them as a unary evaluation.
- More consistent button styling.

### Maintenance

- Added additional reactivity tests to cover granular re-evaulation of random.
- A basic project test to ensure all windows are visible.
- Simplified concretization of locale strings.

## 0.10.4 2024-07-08

### Fixed

- Added expressions control dependent on streams to expressions to reevaluate on reaction.
- Fixed background of buttons to make them visible on stage.
- Fixed grid line complementary color.

## 0.10.3 2024-07-07

### Fixed

- [#509](https://github.com/wordplaydev/wordplay/issues/509) Fixed parsing regression from infinite loop fixes.
- [#507](https://github.com/wordplaydev/wordplay/issues/507) Fixed Webpage stream replay bug.
- [#216](https://github.com/wordplaydev/wordplay/issues/216) Improved design of view code and copy buttons.
- [#397](https://github.com/wordplaydev/wordplay/issues/397) Redesigned home page for clarity and navigability.
- [#506](https://github.com/wordplaydev/wordplay/issues/506) Clarified behavior of localized setting.
- [#511](https://github.com/wordplaydev/wordplay/issues/511) Fixed granularity of reevaluation to preserve random values and animations.
- [#512](https://github.com/wordplaydev/wordplay/issues/512) Semi-automated batch translation of locales on command line.
- Added fade out sequence.
- Fixed select all button.

## 0.10.2 2024-06-29

### Fixed

- Better tab symbol to clarify keyboard shortcut and whitespace meaning.
- Improved contrast of delimiters and borders in dark mode.
- Correct typos in tutorial.
- Ensured type errors when a structure definition is given instead of a structure value.
- When generalizing a union type of function types, generalize their output types.
- Repaired structure of Korean locale.
- [#503](https://github.com/wordplaydev/wordplay/issues/503). Prevent infinite loops in parser.
- [#504](https://github.com/wordplaydev/wordplay/issues/504). Account for non-fixed-width characters in caret positioning.
- [#488](https://github.com/wordplaydev/wordplay/issues/488). Added animations off indicator on stage.
- [#500](https://github.com/wordplaydev/wordplay/issues/500). Improved explanation when there's a space between an evaluation's name and inputs.
- [#455](https://github.com/wordplaydev/wordplay/issues/455). Replaced `Bind`s with `Input`'s in `Evaluate` and table operations to prevent invalid bind metadata in evaluations.

### Maintenance

- Upgraded to TypeScript 5.5.

## 0.10.1 2024-06-22

### Fixed

- [#104](https://github.com/wordplaydev/wordplay/issues/104). Created a standalone language reference.
- [#489](https://github.com/wordplaydev/wordplay/issues/489). Handled very large strings generated by text.
- [#490](https://github.com/wordplaydev/wordplay/issues/490). Allow curators to add projects to gallery.
- [#491](https://github.com/wordplaydev/wordplay/issues/491). Fixed tutorial content reactivity.

## 0.10.0 2024-06-15

### Added

- [#106](https://github.com/wordplaydev/wordplay/issues/106). Added ability to translate names and text in a program to other supported languages.
- [#484](https://github.com/wordplaydev/wordplay/issues/484). Cleaned up project locales and translations.
- [#485](https://github.com/wordplaydev/wordplay/issues/485). Have runtime respect project locales.

### Maintenance

- Upgraded to latest versions of Firebase Functions and Firebase Admin.
- Added pull request template

## 0.9.397 2024-06-07

### Fixed

- Prevented palette addition of `Phrase` when `Stage` is already present.
- Corrected Boolean or operator description in tutorials.
- Fixed typo in number tutorial.

## 0.9.396 2024-06-02

### Added

- `Scene` now supports shapes.
- Conflict resolution for duplicate names.
- Fixed `Stage` documentation examples.

### Fixed

- Added clip path to stage rendering.

## 0.9.395 2024-05-18

### Fixed

- Enabled content security policy to enhance security.
- Improved layout of example code output refresh.
- Tidier spacing of project preview lists.
- [#468](https://github.com/wordplaydev/wordplay/issues/468) Fixed example dragging from tutorial dialog.
- [#465](https://github.com/wordplaydev/wordplay/issues/465) Fixed ARIA roles for output.

### Added

- Added `Circle` and regular `Polygon` forms, which can be added to a stage as a background.

## 0.9.394 2024-05-11

### Fixed

- Changed toggle button color to always contrast backgrounds
- Defined foreground of footer to ensure button text is visible.
- Reset stage output when locales change.
- Signficantly reduced memory usage of edit history
- Improved preferred spacing of compound data structures and blocks.
- Faster and more correct and stable preferred spacing algorithm.

## 0.9.393 2024-05-04

### Added

- [#451](https://github.com/wordplaydev/wordplay/issues/451) New project templates.

## 0.9.392 2024-04-29

### Fixed

- [#450](https://github.com/wordplaydev/wordplay/issues/450) Tutorial typos!
- [#444](https://github.com/wordplaydev/wordplay/issues/444) Fixed fullscreen background behavior.
- [#452](https://github.com/wordplaydev/wordplay/issues/452) Fixed aggressive local project persistence causing slowdown.
- Removed `Toggle.svelte` background color when off.
- Restored preferred spacing on `CodeView`.
- Removed padding from `ConceptLinkUI` for better guide typography.
- Included text in whitespace in selection bounding box.
- When deleting program node, also delete its preceding space.
- Remove caret entry direction when selecting parent of caret.
- Only highlight definitions and uses of caret position when inside a token.
- Fixed incorrect placement of caret; it was assuming pretty printing.
- Removed unused font preload.

### Added

- Added description of the parent of the node the cursor is at.

### Maintenance

- Upgraded to Dexie 4.0.4.

## 0.9.391 2024-04-20

### Maintenance

- Updated Firebase

## 0.9.39 2024-04-06

### Fixed

- Added emoji variation selectors to `PhraseView` to ensure proper rendering of color emoji on WebKit browsers.
- Empty list values should have an undefined item type, not a never type.
- Fixed types of Webpage stream, should have been number, not none.
- Don't show project footer in tutorial when in non-editable mode.
- [#410](https://github.com/wordplaydev/wordplay/issues/410): Fixed alignment of project preview glyphs.
- [#420](https://github.com/wordplaydev/wordplay/issues/420): Avoid setting tutorial project name.

### Maintenance

- Updated Svelte, SvelteKit, and Firebase versions.
- Updated TypeScript to 5.4.

## 0.9.38 2024-03-30

### Fixed

- [#422](https://github.com/wordplaydev/wordplay/issues/422): Improved performance of very long list, set, and map values.
- [#423](https://github.com/wordplaydev/wordplay/issues/423): Improved design of tile expand/collapse.

## 0.9.37 2024-03-16

### Fixed

- [#424](https://github.com/wordplaydev/wordplay/issues/424): Fixed text to list conversion grapheme segmentation.
- [#425](https://github.com/wordplaydev/wordplay/issues/425): Prevent buttons from capturing keyboard focus on mouse down, in order to keep focus on stage and other components.

## 0.9.36 2024-03-10

### Fixed

- [#405](https://github.com/wordplaydev/wordplay/issues/405): Fixed closures on property binds.
- Fixed rendering of structure values, showing all bound values, not just input values.
- Fixed structure value equality, comparing all bound values in scope, not just first level of scope.

## 0.9.35 2024-03-02

### Fixed

- Moved `Chat` input box above stage output
- Allow paste in `Chat` input box
- Disabled automatic pretty printing.
- Fixed list spread doc example.
- Better unused bind conflict message.
- Narrowed parsing of structure refinements to avoid conflicting with spreads in lists.
- Account for documented expressions in bind recurrence relations.
- More consistently concretize name types in binds.
- [#402](https://github.com/wordplaydev/wordplay/issues/402): Fixed defect in page loading test.
- Check for collisions even when there's no temporal stream, to allow for objects to collide even when not in motion.

## 0.9.34 2024-02-24

### Added

- [#343](https://github.com/wordplaydev/wordplay/issues/343): Improved login feedback.
- [#37](https://github.com/wordplaydev/wordplay/issues/37): Added match, e.g., `number ??? 1: 'one' 2: 'two' 'other'

## 0.9.33 2024-02-19

### Added

- [#256](https://github.com/wordplaydev/wordplay/issues/256): Allow explicit space indicators to be shown or hidden.

## 0.9.32 2024-02-17

### Fixed

- [#382](https://github.com/wordplaydev/wordplay/issues/382): Wait for gallery to be created before redirecting.
- Don't show preview if there are no projects in a gallery.
- Fixed text placeholder error, preventing empty gallery description from being rendered.
- Better feedback on too many login failures
- Added admin script to update user password
- Fixed MIME type on NotoEmoji preload
- More consistent list function names.
- Slightly faster list creation.
- Slightly faster number to list conversion.

## 0.9.31 2024-02-10

### Added

- [#362](https://github.com/wordplaydev/wordplay/issues/362): Added elision syntax to allow temporary removal of code from parsing (e.g., removing `2` from `1 + *2* 3`). Also included a toolbar and keyboard command for quick toggling.
- [#336](https://github.com/wordplaydev/wordplay/issues/336): Added basic syntax error resolution suggestions.

### Fixed

- English tutorial typos
- Maximum project name length in footer.
- Maximum toggle length.
- Anchor dialog close buttons when scrolling.
- Added missing Source input documentation.
- Restored duplicate name warnings.
- Incorrectly formatted inline code in tutorial.
- Fixed font on non-emoji toolbar symbol icons.
- Remove confusing automatically inserted placeholder at end of programs.
- [#374](https://github.com/wordplaydev/wordplay/issues/374): Allow deletion of selected placeholder.
- [#381](https://github.com/wordplaydev/wordplay/issues/381): Removed confusing line break insertion behavior.

## 0.9.3 2024-02-03

### Added

- [#23](https://github.com/wordplaydev/wordplay/issues/23): Source file output with `Source()`, allowing data persistence in a project.
- Added support for page up and page down to navigate to start and end of source
- Line breaks for long literals

### Fixed

- Fixed list literal types in the presence of spreads (e.g., `[:list 2 3]`)
- Fixed end command to go to end of last line.
- Fixed direction of annotation toggle error.

## 0.9.21 2024-01-28

- [#176](https://github.com/wordplaydev/wordplay/issues/176): TextFields can increment and decrement numbers.
- [#364](https://github.com/wordplaydev/wordplay/issues/364): Enabled email enumeration protection.
- [#361](https://github.com/wordplaydev/wordplay/issues/361): Fixed popup dismissal.
- [#359](https://github.com/wordplaydev/wordplay/issues/359): Fixed error in windows build command.
- [#365](https://github.com/wordplaydev/wordplay/issues/365): Enforce number of acts and scenes.

## 0.9.20 2024-01-20

### Added

- [#76](https://github.com/wordplaydev/wordplay/issues/76): Added `Scene`, a new input stream for showing a sequence of optionally interactive output. This will make it easier to tell typographic stories.
- [#130](https://github.com/wordplaydev/wordplay/issues/130): Added `Phrase.aura` to allow for text shadows on text.
- Defined `[].shuffled()` for quick and easy list randomization.
- Added ability to expand and collapse the editor annotations.

### Fixed

- [#340](https://github.com/wordplaydev/wordplay/issues/340): Resolved nested formatting logic for text formatting.
- Filled source output preview background with error color on exception values.
- Distinguished color of docs and text.
- Fixed rendering of example output in docs.

## 0.9.16 2024-01-13

### Fixed

- [#340](https://github.com/wordplaydev/wordplay/issues/340): Corrected partial formatting edge case
- [#341](https://github.com/wordplaydev/wordplay/issues/341): Fixed key overrides in MapLiteral.
- [#342](https://github.com/wordplaydev/wordplay/issues/342): Fixed broken collaborator sharing button.

### Maintenance

- Upgraded to SvelteKit 2.32.
- Upgraded to Vite 5.0.11
- Upgraded to Firebase functions 4.6
- Upgraded to Pitchy 4.1
- Upgraded types: matter-js, node, uuid

## 0.9.15 2023-12-22

### Added

- [#310](https://github.com/wordplaydev/wordplay/issues/310): Added a new feature for detecting PII in projects and generating conflicts for them, as well as resolutions for marking text as not PII. When PII conflicts are present, projects aren't saved.
- [#48](https://github.com/wordplaydev/wordplay/issues/48): Added basic support for conflict resolutions.
- [#209](https://github.com/wordplaydev/wordplay/issues/209): Redesigned adjust buttons for literals.
- [#276](https://github.com/wordplaydev/wordplay/issues/276): Added weight, italic, and underline formatting controls in palette.
- Added explanations of save errors.
- Require ARIA-label for checkboxes.

### Fixed

- Subconcepts are now scrolled to properly when selected via a concept link.

### Maintenance

- Improved error messages and converage of basis unit tests for conflicts.

## 0.9.14 2023-12-21

### Fixed

- Toggle buttons no longer trigger twice on keyboard activation.

### Changed

- [#305](https://github.com/wordplaydev/wordplay/issues/305): Redesigned auth for simplicity, removing email login option. Punted on account recovery.
- [#303](https://github.com/wordplaydev/wordplay/issues/303): Require password on account deletion and password change.

## 0.9.13 2023-12-20

### Added

- [#191](https://github.com/wordplaydev/wordplay/issues/191): Added moderation progess to moderation page.
- [#235](https://github.com/wordplaydev/wordplay/issues/235): Pre-render static pages for speed and SEO.
- [#269](https://github.com/wordplaydev/wordplay/issues/269): Added type guard support for list and map access.
- [#257](https://github.com/wordplaydev/wordplay/issues/257): Infer structure input types from evaluate.

### Changed

- [#220](https://github.com/wordplaydev/wordplay/issues/220): Less confusing use of writing mode. Removed global setting, changed editor to always be horizontal top to bottom, but respect priority script's horizontal direction, and added direction as attribute of individual outputs, groups, and stages.

### Fixed

- [#251](https://github.com/wordplaydev/wordplay/issues/251): Consistent tutorial lesson drop down appearance.
- [#330](https://github.com/wordplaydev/wordplay/issues/330): Labeled drop downs.
- [#314](https://github.com/wordplaydev/wordplay/issues/314): Removed low opacity footer on fullscreen for accessibility.

### Maintenance

- [#313](https://github.com/wordplaydev/wordplay/issues/313): Upgraded to SvelteKit 2, Vite 5, tsx 4.7.0, and related dependencies.

## 0.9.12

### Changed

- Redesigned editor annotations to avoid obscuring on hovers.
- Generalized mechanisms for time-based reactions in evaluations.
- Guaranteee re-render on font load.

### Maintenance

- Updated minor versions of Playwrite, ESLint, Jester, tsx, and Firebase
- Upgraded to Prettier 3

## 0.9.11

### Added

- Added support for ø coalescing (e.g., a ?? 1) [#36](https://github.com/wordplaydev/wordplay/issues/36).

### Fixed

- Corrected caret position layout in the presence of tabs.
- Added tab insertion command and shortcut.
- Fixed closures on block evaluations [#270](https://github.com/wordplaydev/wordplay/issues/270).

## 0.9.1

This version includes many other changes made prior to this log was created.

### Added

- New change password form on profile.

### Changed

- Improved design of username and password login [#272](https://github.com/wordplaydev/wordplay/issues/272), [#273](https://github.com/wordplaydev/wordplay/issues/273)
- Converted blocks toggle to a keyboard/mouse switch.
- Explicit switch control over localization of editor, instead of automatic.

### Fixed

- Corrected English list literal tutorial, which didn't explain wraparound behavior of indices.
- Decoded getWebpage response as JSON-encoded string, fixing HTML parsing and querying.
- Keep editor caret displayed after losing focus to preserve menu location.
- Fixed caret position of multilingual name renames.

## 0.9.0

Initial beta release.<|MERGE_RESOLUTION|>--- conflicted
+++ resolved
@@ -8,15 +8,12 @@
 ### Added
 
 - Click outside dialog to dismiss it.
-<<<<<<< HEAD
-=======
 - Fixed #603 Machine translation of tutorials.
 
 ### Fixed
 
 - Tutorial typos
 - More precise empty input lists in locale schema.
->>>>>>> 35edbabd
 
 ### Maintenence
 
