# Change Log

We'll note all notable changes in this file, including bug fixes, enhancements, and all closed issues.
Dates are in `YYYY-MM-DD` format and versions are in [semantic versioning](http://semver.org/) format.

## 0.14.3 2024-01-25

### Fixed

<<<<<<< HEAD
- Handled missing `compositionend` event on Windows emoji picker.
=======
- Handled inconsistent cross-platform firing of `compositionend` events
- Accurately calculate caret position for multi-codepoint emojis.
- #659: Prevent re-opening of dialog when closing with keyboard.
- Fixed selected output functionality in tutorial.
- #657: Fixed focus on tutorial buttons.
- Always localize delimiters
>>>>>>> 5a876422

## 0.14.2 2024-01-18

### Fixed

- Removed all unused imports and variables.
- Mono emojis for dialog buttons.
- Consistent use of globe as locale icon.
- When only showing preferred languages in editor, hide non-preferred, tagged translations if there are untagged translations.
- Tidy all source in a project after translation.
- Simplified editor language chooser.
- Fixed #649: broken links in translations.
- Fixed #646: docs not showing correct locale.
- Removed locale annotations from tutorial text.
- Only show code locale chooser if more than one locale present.

## 0.14.1 2024-01-11

### Added

- Click outside dialog to dismiss it.
- Fixed #603 Machine translation of tutorials.
- Include all draft locales, but mark as draft.
- Translate to any Google Translate supported language.

### Fixed

- Tutorial typos
- More precise empty input lists in locale schema.
- Fixed node concept links.

### Maintenence

- Cleaned up the supported locales code.
- Clarified language chooser functionality.
- Removed example localization check.

## 0.14.0 2024-12-27

### Added

- Fixed #519, adding the ability for teachers to create classes, student accounts, and galleries associated with classes.
- Added ability to refer to initial bound reaction values by name.
- Prioritize emojis in glyph chooser.

### Fixed

- Permit reference to initial value in reactions.
- Phrases shouldn't intercept pointer events unless selectable, so selectable things are selectable.
- Don't scroll to caret on evaluation update.
- Prevent undo/redo from going to browser.
- Correctly restore position after undo/read.
- Fixed async issues with conflict updates in project view.
- Autocomplete elision symbol outside of rich text.
- Don't show moderation warning on editable projects.
- Handle caret pointer placements below the last line correctly.
- Don't filter output interfaces from the concept index.
- Fixed bad wrap within docs ending in newline.
- Tick for collisions.
- Keep focus on keyboard-moved phrase.
- Render Markup values as symbols for debugger to highlight.
- Fixed Phrase dragging in output view.
- Performance improvements to editor.
- Fixed teach and learn emojis on landing page.

### Maintenance

- Updated minor versions of Svelte, Sveltekit, Vite.
- Upgraded to Firebase 11, Firebase Functions 6, Firebase Admin 13
- Consolidated organization of database-related files.

## 0.13.3 2024-12-14

### Added

- Added ability to change user interface font to one of the supported fonts.
- Fixed #604, adding a project chat feature to enable communication between project collaborators and gallery owners.
- Migrated to Sveltekit page state.

### Fixed

- Simplified login and join pages.

### Maintenance

- Updated minor versions.

## 0.13.2 2024-12-09

### Added

- Error boundary to prevent `TileView` errors from causing crash.

### Maintenance

- Updated all minor releases of dependencies except for Firebase.
- Build functions before starting emulator

## 0.13.1 2024-11-30

### Fixed

- Resume animations after unpausing
- Fixed $effect cycle in palette
- Fixed label ids on palette
- Fixed exiting reactivity bug in StageView.
- Fixed Safari color emoji rendering.
- Fixed history update on initial guide navigation.
- Fixed rendering of text values for stepping highlights.
- Fixed spacing on subheaders.

### Maintenance

- Add svelte-check to CI.

## 0.13.0 2024-11-02

### Fixed

- Don't show expand/collapse toggle on guide.
- More consistent use of color and monochrome emojis.
- Removed several unused contexts.
- Faster caret movement by eliminating unnecessary recomputation.
- Fixed free form project layout.
- Corrected several invalid HTML issues for hydration.

### Maintenance

- Migrated to Svelte 5, converting to $state, $derived, $effect, and snippets.
- Updated point releases of all dependencies, except Firebase.

## 0.12.4 2024-10-26

### Added

- Added animation speed controls to stage

## 0.12.3 2024-10-12

### Fixed

- Fixed rendering of recent values in debugger.
- Fixed debugger highlights on literal values.
- Fixed UI ID for stage to correct highlight.
- Don't wrap node sequences in blocks mode.
- Describe added nodes during editing.
- Fixed ARIA bugs on autocomplete menu.

## 0.12.2 2024-10-5

### Fixed

- Corrected debugger behavior in the presence of reused values.

## 0.12.1 2024-09-28

### Fixed

- Corrected spacing on home page of header.
- Properly render placeholders in blocks mode.
- Consistent rendering of inferred and explicit placeholder types.
- Better type checking on operator wrapping
- Don't show full names of operators.
- Fixed evaluate autocomplete.
- Removed column layout of documented expressions.
- Changed explanation delimiter to ¶ for clarity, disambiguation in parsing.
- Allow entry into emtpy field lists with no tokens.
- Better handling of empty words tokens in blocks mode.
- Fixed caret position for newlines in interior blocks.
- Removed invalid symbol type from placeholder token.

## 0.12.0 2024-09-22

### Add

- [#529](https://github.com/wordplaydev/wordplay/issues/529) Redesign of blocks mode for accessibility and error-prevention. Much to do to make it super polished, but it's better than the previous version.

## 0.11.2 2024-09-17

- Show conflicts even when paused.

### Maintenance

- Several dependendabot pull request updates.

## 0.11.1 2024-08-25

### Added

- Custom descriptions of Stage, Group, Phrase, and Shape output, overriding default descriptions.

### Fixed

- Included past tense verbs in higher order functions.
- Fixed aria-label updates.
- Drop old announcements if the queue exceeds three, preferering most recent.

## 0.10.10 2024-08-12

### Fixed

- [#550](https://github.com/wordplaydev/wordplay/issues/550) Ensure owned projects are marked as owned when loaded directly from Firestore.

## 0.10.9 2024-08-10

### Added

- Formatted different types of references

### Fixed

- Added missing variation selector.
- Ensure projects are unmoderated by default.
- Cleaned up animation logs in `Animator` to ensure that new outputs with the same name can animate again.

## 0.10.8 2024-08-03

### Fixed

- Repaired borrowed bindings from other sources.
- Prevent project reevaluation during typing.
- Permit evaluation of functions with operator names without inputs.

## 0.10.7 2024-07-27

### Added

- Ability to copy one's own projects.

### Fixed

- Fixed text sorting.
- Preserve concept on guide page refresh.
- Show multiple names when present in guide.
- [#533](https://github.com/wordplaydev/wordplay/issues/533) Fixed URLs to tutorial.
- [#542](https://github.com/wordplaydev/wordplay/issues/542) Provide error message for < Safari 16.4.

## 0.10.6 2024-07-20

### Added

- Persist annotations window collapse/expand state.

### Fixed

- Fixed color of example code in docs.
- Changed unused bind conflict to only highlight name, not value.
- More reliable stage value announcements.
- Fixed case where stream expression is the condition, as opposed to in a condition.
- Fixed order of `MissingInput` conflict dialog.
- Change to no localization after translation.
- Polished live region announcements to prevent redundant reading.

## 0.10.5 2024-07-13

### Added

- Line numbers in editor.

### Fixed

- [#514](https://github.com/wordplaydev/wordplay/issues/514) Fixed cursor position on hidden language tags.
- [#485](https://github.com/wordplaydev/wordplay/issues/485) Allow selection of language for output.
- [#524](https://github.com/wordplaydev/wordplay/issues/524) Fixed color of drop downs in dark mode.
- [#525](https://github.com/wordplaydev/wordplay/issues/525) Ensure projects are removed from galleries, even if they somehow didn't have a gallery ID in them.
- [#515](https://github.com/wordplaydev/wordplay/issues/515) Ensure local projects get an owner after logging in.
- [#520](https://github.com/wordplaydev/wordplay/issues/520) More generous parsing and conflicts around binary and unary evaluates.
- [#523](https://github.com/wordplaydev/wordplay/issues/523) More general handling of hidden tokens in cursor positioning.
- Fixed parsing bug that prevented complete parsing of the program.
- Fixed reactivity dependency bug that included evaluates in branch dependencies.
- Fixed selection of locale in evaluation.
- Reset owner and collaborators of copied project.
- Added variation selectors to emojis for Safari.
- Stripped machine translation tags from locale text on render.
- Fixed name of locale text JSON schema.
- Hide login link on landing page if logged in.
- Fixed closing text delimiter localization.
- Hide comma separator when localizing names and docs.
- Permit comma separators between text literals, docs, and names, allowing line breaks for text.
- Define `Input`s corresponding definition to enable code localization.
- Improved `MissingInput` conflict.
- Changed value of divide by zero to non-a-number; defined not-a-number literal.
- Improved dark grey contrast.
- Ensure templated strings are localized in tooltips.
- Allow addition to be used as a unary operation.
- Don't tokenize negative numbers; treat them as a unary evaluation.
- More consistent button styling.

### Maintenance

- Added additional reactivity tests to cover granular re-evaulation of random.
- A basic project test to ensure all windows are visible.
- Simplified concretization of locale strings.

## 0.10.4 2024-07-08

### Fixed

- Added expressions control dependent on streams to expressions to reevaluate on reaction.
- Fixed background of buttons to make them visible on stage.
- Fixed grid line complementary color.

## 0.10.3 2024-07-07

### Fixed

- [#509](https://github.com/wordplaydev/wordplay/issues/509) Fixed parsing regression from infinite loop fixes.
- [#507](https://github.com/wordplaydev/wordplay/issues/507) Fixed Webpage stream replay bug.
- [#216](https://github.com/wordplaydev/wordplay/issues/216) Improved design of view code and copy buttons.
- [#397](https://github.com/wordplaydev/wordplay/issues/397) Redesigned home page for clarity and navigability.
- [#506](https://github.com/wordplaydev/wordplay/issues/506) Clarified behavior of localized setting.
- [#511](https://github.com/wordplaydev/wordplay/issues/511) Fixed granularity of reevaluation to preserve random values and animations.
- [#512](https://github.com/wordplaydev/wordplay/issues/512) Semi-automated batch translation of locales on command line.
- Added fade out sequence.
- Fixed select all button.

## 0.10.2 2024-06-29

### Fixed

- Better tab symbol to clarify keyboard shortcut and whitespace meaning.
- Improved contrast of delimiters and borders in dark mode.
- Correct typos in tutorial.
- Ensured type errors when a structure definition is given instead of a structure value.
- When generalizing a union type of function types, generalize their output types.
- Repaired structure of Korean locale.
- [#503](https://github.com/wordplaydev/wordplay/issues/503). Prevent infinite loops in parser.
- [#504](https://github.com/wordplaydev/wordplay/issues/504). Account for non-fixed-width characters in caret positioning.
- [#488](https://github.com/wordplaydev/wordplay/issues/488). Added animations off indicator on stage.
- [#500](https://github.com/wordplaydev/wordplay/issues/500). Improved explanation when there's a space between an evaluation's name and inputs.
- [#455](https://github.com/wordplaydev/wordplay/issues/455). Replaced `Bind`s with `Input`'s in `Evaluate` and table operations to prevent invalid bind metadata in evaluations.

### Maintenance

- Upgraded to TypeScript 5.5.

## 0.10.1 2024-06-22

### Fixed

- [#104](https://github.com/wordplaydev/wordplay/issues/104). Created a standalone language reference.
- [#489](https://github.com/wordplaydev/wordplay/issues/489). Handled very large strings generated by text.
- [#490](https://github.com/wordplaydev/wordplay/issues/490). Allow curators to add projects to gallery.
- [#491](https://github.com/wordplaydev/wordplay/issues/491). Fixed tutorial content reactivity.

## 0.10.0 2024-06-15

### Added

- [#106](https://github.com/wordplaydev/wordplay/issues/106). Added ability to translate names and text in a program to other supported languages.
- [#484](https://github.com/wordplaydev/wordplay/issues/484). Cleaned up project locales and translations.
- [#485](https://github.com/wordplaydev/wordplay/issues/485). Have runtime respect project locales.

### Maintenance

- Upgraded to latest versions of Firebase Functions and Firebase Admin.
- Added pull request template

## 0.9.397 2024-06-07

### Fixed

- Prevented palette addition of `Phrase` when `Stage` is already present.
- Corrected Boolean or operator description in tutorials.
- Fixed typo in number tutorial.

## 0.9.396 2024-06-02

### Added

- `Scene` now supports shapes.
- Conflict resolution for duplicate names.
- Fixed `Stage` documentation examples.

### Fixed

- Added clip path to stage rendering.

## 0.9.395 2024-05-18

### Fixed

- Enabled content security policy to enhance security.
- Improved layout of example code output refresh.
- Tidier spacing of project preview lists.
- [#468](https://github.com/wordplaydev/wordplay/issues/468) Fixed example dragging from tutorial dialog.
- [#465](https://github.com/wordplaydev/wordplay/issues/465) Fixed ARIA roles for output.

### Added

- Added `Circle` and regular `Polygon` forms, which can be added to a stage as a background.

## 0.9.394 2024-05-11

### Fixed

- Changed toggle button color to always contrast backgrounds
- Defined foreground of footer to ensure button text is visible.
- Reset stage output when locales change.
- Signficantly reduced memory usage of edit history
- Improved preferred spacing of compound data structures and blocks.
- Faster and more correct and stable preferred spacing algorithm.

## 0.9.393 2024-05-04

### Added

- [#451](https://github.com/wordplaydev/wordplay/issues/451) New project templates.

## 0.9.392 2024-04-29

### Fixed

- [#450](https://github.com/wordplaydev/wordplay/issues/450) Tutorial typos!
- [#444](https://github.com/wordplaydev/wordplay/issues/444) Fixed fullscreen background behavior.
- [#452](https://github.com/wordplaydev/wordplay/issues/452) Fixed aggressive local project persistence causing slowdown.
- Removed `Toggle.svelte` background color when off.
- Restored preferred spacing on `CodeView`.
- Removed padding from `ConceptLinkUI` for better guide typography.
- Included text in whitespace in selection bounding box.
- When deleting program node, also delete its preceding space.
- Remove caret entry direction when selecting parent of caret.
- Only highlight definitions and uses of caret position when inside a token.
- Fixed incorrect placement of caret; it was assuming pretty printing.
- Removed unused font preload.

### Added

- Added description of the parent of the node the cursor is at.

### Maintenance

- Upgraded to Dexie 4.0.4.

## 0.9.391 2024-04-20

### Maintenance

- Updated Firebase

## 0.9.39 2024-04-06

### Fixed

- Added emoji variation selectors to `PhraseView` to ensure proper rendering of color emoji on WebKit browsers.
- Empty list values should have an undefined item type, not a never type.
- Fixed types of Webpage stream, should have been number, not none.
- Don't show project footer in tutorial when in non-editable mode.
- [#410](https://github.com/wordplaydev/wordplay/issues/410): Fixed alignment of project preview glyphs.
- [#420](https://github.com/wordplaydev/wordplay/issues/420): Avoid setting tutorial project name.

### Maintenance

- Updated Svelte, SvelteKit, and Firebase versions.
- Updated TypeScript to 5.4.

## 0.9.38 2024-03-30

### Fixed

- [#422](https://github.com/wordplaydev/wordplay/issues/422): Improved performance of very long list, set, and map values.
- [#423](https://github.com/wordplaydev/wordplay/issues/423): Improved design of tile expand/collapse.

## 0.9.37 2024-03-16

### Fixed

- [#424](https://github.com/wordplaydev/wordplay/issues/424): Fixed text to list conversion grapheme segmentation.
- [#425](https://github.com/wordplaydev/wordplay/issues/425): Prevent buttons from capturing keyboard focus on mouse down, in order to keep focus on stage and other components.

## 0.9.36 2024-03-10

### Fixed

- [#405](https://github.com/wordplaydev/wordplay/issues/405): Fixed closures on property binds.
- Fixed rendering of structure values, showing all bound values, not just input values.
- Fixed structure value equality, comparing all bound values in scope, not just first level of scope.

## 0.9.35 2024-03-02

### Fixed

- Moved `Chat` input box above stage output
- Allow paste in `Chat` input box
- Disabled automatic pretty printing.
- Fixed list spread doc example.
- Better unused bind conflict message.
- Narrowed parsing of structure refinements to avoid conflicting with spreads in lists.
- Account for documented expressions in bind recurrence relations.
- More consistently concretize name types in binds.
- [#402](https://github.com/wordplaydev/wordplay/issues/402): Fixed defect in page loading test.
- Check for collisions even when there's no temporal stream, to allow for objects to collide even when not in motion.

## 0.9.34 2024-02-24

### Added

- [#343](https://github.com/wordplaydev/wordplay/issues/343): Improved login feedback.
- [#37](https://github.com/wordplaydev/wordplay/issues/37): Added match, e.g., `number ??? 1: 'one' 2: 'two' 'other'

## 0.9.33 2024-02-19

### Added

- [#256](https://github.com/wordplaydev/wordplay/issues/256): Allow explicit space indicators to be shown or hidden.

## 0.9.32 2024-02-17

### Fixed

- [#382](https://github.com/wordplaydev/wordplay/issues/382): Wait for gallery to be created before redirecting.
- Don't show preview if there are no projects in a gallery.
- Fixed text placeholder error, preventing empty gallery description from being rendered.
- Better feedback on too many login failures
- Added admin script to update user password
- Fixed MIME type on NotoEmoji preload
- More consistent list function names.
- Slightly faster list creation.
- Slightly faster number to list conversion.

## 0.9.31 2024-02-10

### Added

- [#362](https://github.com/wordplaydev/wordplay/issues/362): Added elision syntax to allow temporary removal of code from parsing (e.g., removing `2` from `1 + *2* 3`). Also included a toolbar and keyboard command for quick toggling.
- [#336](https://github.com/wordplaydev/wordplay/issues/336): Added basic syntax error resolution suggestions.

### Fixed

- English tutorial typos
- Maximum project name length in footer.
- Maximum toggle length.
- Anchor dialog close buttons when scrolling.
- Added missing Source input documentation.
- Restored duplicate name warnings.
- Incorrectly formatted inline code in tutorial.
- Fixed font on non-emoji toolbar symbol icons.
- Remove confusing automatically inserted placeholder at end of programs.
- [#374](https://github.com/wordplaydev/wordplay/issues/374): Allow deletion of selected placeholder.
- [#381](https://github.com/wordplaydev/wordplay/issues/381): Removed confusing line break insertion behavior.

## 0.9.3 2024-02-03

### Added

- [#23](https://github.com/wordplaydev/wordplay/issues/23): Source file output with `Source()`, allowing data persistence in a project.
- Added support for page up and page down to navigate to start and end of source
- Line breaks for long literals

### Fixed

- Fixed list literal types in the presence of spreads (e.g., `[:list 2 3]`)
- Fixed end command to go to end of last line.
- Fixed direction of annotation toggle error.

## 0.9.21 2024-01-28

- [#176](https://github.com/wordplaydev/wordplay/issues/176): TextFields can increment and decrement numbers.
- [#364](https://github.com/wordplaydev/wordplay/issues/364): Enabled email enumeration protection.
- [#361](https://github.com/wordplaydev/wordplay/issues/361): Fixed popup dismissal.
- [#359](https://github.com/wordplaydev/wordplay/issues/359): Fixed error in windows build command.
- [#365](https://github.com/wordplaydev/wordplay/issues/365): Enforce number of acts and scenes.

## 0.9.20 2024-01-20

### Added

- [#76](https://github.com/wordplaydev/wordplay/issues/76): Added `Scene`, a new input stream for showing a sequence of optionally interactive output. This will make it easier to tell typographic stories.
- [#130](https://github.com/wordplaydev/wordplay/issues/130): Added `Phrase.aura` to allow for text shadows on text.
- Defined `[].shuffled()` for quick and easy list randomization.
- Added ability to expand and collapse the editor annotations.

### Fixed

- [#340](https://github.com/wordplaydev/wordplay/issues/340): Resolved nested formatting logic for text formatting.
- Filled source output preview background with error color on exception values.
- Distinguished color of docs and text.
- Fixed rendering of example output in docs.

## 0.9.16 2024-01-13

### Fixed

- [#340](https://github.com/wordplaydev/wordplay/issues/340): Corrected partial formatting edge case
- [#341](https://github.com/wordplaydev/wordplay/issues/341): Fixed key overrides in MapLiteral.
- [#342](https://github.com/wordplaydev/wordplay/issues/342): Fixed broken collaborator sharing button.

### Maintenance

- Upgraded to SvelteKit 2.32.
- Upgraded to Vite 5.0.11
- Upgraded to Firebase functions 4.6
- Upgraded to Pitchy 4.1
- Upgraded types: matter-js, node, uuid

## 0.9.15 2023-12-22

### Added

- [#310](https://github.com/wordplaydev/wordplay/issues/310): Added a new feature for detecting PII in projects and generating conflicts for them, as well as resolutions for marking text as not PII. When PII conflicts are present, projects aren't saved.
- [#48](https://github.com/wordplaydev/wordplay/issues/48): Added basic support for conflict resolutions.
- [#209](https://github.com/wordplaydev/wordplay/issues/209): Redesigned adjust buttons for literals.
- [#276](https://github.com/wordplaydev/wordplay/issues/276): Added weight, italic, and underline formatting controls in palette.
- Added explanations of save errors.
- Require ARIA-label for checkboxes.

### Fixed

- Subconcepts are now scrolled to properly when selected via a concept link.

### Maintenance

- Improved error messages and converage of basis unit tests for conflicts.

## 0.9.14 2023-12-21

### Fixed

- Toggle buttons no longer trigger twice on keyboard activation.

### Changed

- [#305](https://github.com/wordplaydev/wordplay/issues/305): Redesigned auth for simplicity, removing email login option. Punted on account recovery.
- [#303](https://github.com/wordplaydev/wordplay/issues/303): Require password on account deletion and password change.

## 0.9.13 2023-12-20

### Added

- [#191](https://github.com/wordplaydev/wordplay/issues/191): Added moderation progess to moderation page.
- [#235](https://github.com/wordplaydev/wordplay/issues/235): Pre-render static pages for speed and SEO.
- [#269](https://github.com/wordplaydev/wordplay/issues/269): Added type guard support for list and map access.
- [#257](https://github.com/wordplaydev/wordplay/issues/257): Infer structure input types from evaluate.

### Changed

- [#220](https://github.com/wordplaydev/wordplay/issues/220): Less confusing use of writing mode. Removed global setting, changed editor to always be horizontal top to bottom, but respect priority script's horizontal direction, and added direction as attribute of individual outputs, groups, and stages.

### Fixed

- [#251](https://github.com/wordplaydev/wordplay/issues/251): Consistent tutorial lesson drop down appearance.
- [#330](https://github.com/wordplaydev/wordplay/issues/330): Labeled drop downs.
- [#314](https://github.com/wordplaydev/wordplay/issues/314): Removed low opacity footer on fullscreen for accessibility.

### Maintenance

- [#313](https://github.com/wordplaydev/wordplay/issues/313): Upgraded to SvelteKit 2, Vite 5, tsx 4.7.0, and related dependencies.

## 0.9.12

### Changed

- Redesigned editor annotations to avoid obscuring on hovers.
- Generalized mechanisms for time-based reactions in evaluations.
- Guaranteee re-render on font load.

### Maintenance

- Updated minor versions of Playwrite, ESLint, Jester, tsx, and Firebase
- Upgraded to Prettier 3

## 0.9.11

### Added

- Added support for ø coalescing (e.g., a ?? 1) [#36](https://github.com/wordplaydev/wordplay/issues/36).

### Fixed

- Corrected caret position layout in the presence of tabs.
- Added tab insertion command and shortcut.
- Fixed closures on block evaluations [#270](https://github.com/wordplaydev/wordplay/issues/270).

## 0.9.1

This version includes many other changes made prior to this log was created.

### Added

- New change password form on profile.

### Changed

- Improved design of username and password login [#272](https://github.com/wordplaydev/wordplay/issues/272), [#273](https://github.com/wordplaydev/wordplay/issues/273)
- Converted blocks toggle to a keyboard/mouse switch.
- Explicit switch control over localization of editor, instead of automatic.

### Fixed

- Corrected English list literal tutorial, which didn't explain wraparound behavior of indices.
- Decoded getWebpage response as JSON-encoded string, fixing HTML parsing and querying.
- Keep editor caret displayed after losing focus to preserve menu location.
- Fixed caret position of multilingual name renames.

## 0.9.0

Initial beta release.<|MERGE_RESOLUTION|>--- conflicted
+++ resolved
@@ -7,16 +7,13 @@
 
 ### Fixed
 
-<<<<<<< HEAD
 - Handled missing `compositionend` event on Windows emoji picker.
-=======
 - Handled inconsistent cross-platform firing of `compositionend` events
 - Accurately calculate caret position for multi-codepoint emojis.
 - #659: Prevent re-opening of dialog when closing with keyboard.
 - Fixed selected output functionality in tutorial.
 - #657: Fixed focus on tutorial buttons.
 - Always localize delimiters
->>>>>>> 5a876422
 
 ## 0.14.2 2024-01-18
 
